--- conflicted
+++ resolved
@@ -13,21 +13,13 @@
     agent::types::{AgentAnswerStreamEvent, ConversationMessage},
     agentic::{
         symbol::events::{
-            input::SymbolEventRequestId, lsp::LSPDiagnosticError,
-            message_event::SymbolEventMessageProperties,
+            input::SymbolEventRequestId, message_event::SymbolEventMessageProperties,
         },
-        tool::{
-            editor,
-            lsp::{diagnostics::DiagnosticWithSnippet, file_diagnostics::DiagnosticMap},
-            plan::{generator::StepGeneratorRequest, service::PlanService},
-        },
-<<<<<<< HEAD
-=======
+        tool::lsp::file_diagnostics::DiagnosticMap,
         tool::plan::{
             plan::Plan,
             service::{PlanService, PlanServiceError},
         },
->>>>>>> 10b6aa81
     },
     application::config::configuration::Configuration,
     user_context::types::UserContext,
@@ -263,6 +255,7 @@
     plan_service: PlanService,
     message_properties: SymbolEventMessageProperties,
     agent_sender: UnboundedSender<anyhow::Result<ConversationMessage>>,
+    is_deep_reasoning: bool,
 ) {
     let plan = plan_service.load_plan(&plan_storage_path).await;
     if let Err(_) = plan {
@@ -314,16 +307,17 @@
 
     dbg!(&diagnostics_grouped_by_file);
 
-    let root_request_id = message_properties.root_request_id().to_owned();
-    let editor_url = message_properties.editor_url();
+    let _root_request_id = message_properties.root_request_id().to_owned();
+    let _editor_url = message_properties.editor_url();
     let user_query = "Fix these LSP errors.";
 
-    let response = plan_service
+    let _response = plan_service
         .tool_box()
         .generate_steps_with_diagnostics(
             user_query,
             message_properties.clone(),
             diagnostics_grouped_by_file,
+            is_deep_reasoning,
         )
         .await;
 
@@ -339,6 +333,7 @@
     plan_storage_path: String,
     editor_url: String,
     plan_service: PlanService,
+    is_deep_reasoning: bool,
 ) -> Result<
     Sse<std::pin::Pin<Box<dyn tokio_stream::Stream<Item = anyhow::Result<sse::Event>> + Send>>>,
 > {
@@ -362,6 +357,7 @@
             plan_service,
             message_properties,
             sender,
+            is_deep_reasoning,
         )
         .await;
     });
