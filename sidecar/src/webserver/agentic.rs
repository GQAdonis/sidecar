--- conflicted
+++ resolved
@@ -10,12 +10,8 @@
     provider::{AnthropicAPIKey, LLMProvider, LLMProviderAPIKeys},
 };
 use serde_json::json;
-<<<<<<< HEAD
 use std::collections::{HashMap, HashSet};
-=======
-use std::collections::HashMap;
 use std::time::Instant;
->>>>>>> 094111ac
 use std::{sync::Arc, time::Duration};
 use tokio::sync::Mutex;
 use tokio::task::JoinHandle;
@@ -764,36 +760,6 @@
             .collect::<Vec<_>>();
         let cloned_tools = app.tool_box.clone();
 
-<<<<<<< HEAD
-        if !symbols_to_anchor.is_empty() {
-            // if we do not have any symbols to anchor on, then we are screwed over here
-            // we want to send the edit request directly over here cutting through
-            // the initial request parts
-            let user_provided_context = user_context.to_context_string().await.ok();
-            let possibly_changed_files = symbols_to_anchor
-                .iter()
-                .filter_map(|(symbol_identifer, _)| symbol_identifer.fs_file_path())
-                .collect::<Vec<_>>();
-            let cloned_tools = app.tool_box.clone();
-            let file_contents =
-                stream::iter(possibly_changed_files.into_iter().map(|file_path| {
-                    (file_path, cloned_tools.clone(), message_properties.clone())
-                }))
-                .map(|(fs_file_path, tools, message_properties)| async move {
-                    let file_open_response = tools
-                        .file_open(fs_file_path.to_owned(), message_properties)
-                        .await;
-                    file_open_response
-                        .ok()
-                        .map(|response| (fs_file_path, response.contents()))
-                })
-                .buffer_unordered(100)
-                .collect::<Vec<_>>()
-                .await
-                .into_iter()
-                .filter_map(|s| s)
-                .collect::<HashMap<_, _>>();
-=======
         // consider whether this is necessary
         let file_contents = stream::iter(
             possibly_changed_files
@@ -977,7 +943,6 @@
                 let _ = cloned_tracker
                     .add_reference(&cloned_request_id, &references)
                     .await;
->>>>>>> 094111ac
 
                 println!(
                     "collect references async task total elapsed: {:?}",
