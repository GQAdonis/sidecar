//! Contains the handler for agnetic requests and how they work

use super::model_selection::LLMClientConfig;
use super::plan::check_session_storage_path;
use super::types::json as json_result;
use axum::response::{sse, IntoResponse, Sse};
use axum::{extract::Query as axumQuery, Extension, Json};
use futures::{stream, StreamExt};
use llm_client::clients::types::LLMType;
use llm_client::provider::{
    CodeStoryLLMTypes, CodestoryAccessToken, LLMProvider, LLMProviderAPIKeys,
};
use serde_json::json;
use std::collections::HashMap;
use std::{sync::Arc, time::Duration};
use tokio::sync::mpsc::UnboundedSender;
use tokio::sync::Mutex;
use tokio::task::JoinHandle;

use super::types::Result;
use crate::agentic::symbol::anchored::AnchoredSymbol;
use crate::agentic::symbol::events::environment_event::{EnvironmentEvent, EnvironmentEventType};
use crate::agentic::symbol::events::input::SymbolEventRequestId;
use crate::agentic::symbol::events::lsp::LSPDiagnosticError;
use crate::agentic::symbol::events::message_event::SymbolEventMessageProperties;
use crate::agentic::symbol::helpers::SymbolFollowupBFS;
use crate::agentic::symbol::identifier::LLMProperties;
use crate::agentic::symbol::scratch_pad::ScratchPadAgent;
use crate::agentic::symbol::tool_properties::ToolProperties;
use crate::agentic::symbol::toolbox::helpers::SymbolChangeSet;
use crate::agentic::symbol::ui_event::{RelevantReference, UIEventWithID};
use crate::agentic::tool::lsp::open_file::OpenFileResponse;
use crate::agentic::tool::plan::service::PlanService;
use crate::agentic::tool::session::session::AideAgentMode;
use crate::chunking::text_document::Range;
use crate::repo::types::RepoRef;
use crate::webserver::plan::{
    check_plan_storage_path, check_scratch_pad_path, plan_storage_directory,
};
use crate::{application::application::Application, user_context::types::UserContext};

use super::types::ApiResponse;

/// Tracks and manages probe requests in a concurrent environment.
/// This struct is responsible for keeping track of ongoing probe requests
pub struct ProbeRequestTracker {
    /// A thread-safe map of running requests, keyed by request ID.
    ///
    /// - Key: String representing the unique request ID.
    /// - Value: JoinHandle for the asynchronous task handling the request.
    pub running_requests:
        Arc<Mutex<HashMap<String, (tokio_util::sync::CancellationToken, Option<JoinHandle<()>>)>>>,
}

impl ProbeRequestTracker {
    pub fn new() -> Self {
        Self {
            running_requests: Arc::new(Mutex::new(HashMap::new())),
        }
    }

    async fn cancel_request(&self, request_id: &str) {
        let mut running_requests = self.running_requests.lock().await;
        if let Some((cancellation_token, response)) = running_requests.get_mut(request_id) {
            // we abort the running requests
            cancellation_token.cancel();
            if let Some(response) = response {
                response.abort();
            }
        }
    }
}

/// Contains all the data which we will need to trigger the edits
/// Represents metadata for anchored editing operations.
#[derive(Clone)]
struct AnchoredEditingMetadata {
    /// Properties of the message event associated with this editing session.
    message_properties: SymbolEventMessageProperties,
    /// The symbols that are currently focused on in the selection.
    /// These are the primary targets for the editing operation.
    anchored_symbols: Vec<AnchoredSymbol>,
    /// Stores the original content of the files mentioned before editing started.
    /// This allows for comparison and potential rollback if needed.
    /// Key: File path, Value: Original file content
    previous_file_content: HashMap<String, String>,
    /// Stores references to the anchor selection nodes.
    /// These references can be used for navigation or additional context during editing.
    references: Vec<RelevantReference>,
    /// Optional string representing the user's context for this editing session.
    /// This can provide additional information or constraints for the editing process.
    user_context_string: Option<String>,
    /// environment events
    environment_event_sender: UnboundedSender<EnvironmentEvent>,
    /// the scratchpad agent which tracks the state of the request
    scratch_pad_agent: ScratchPadAgent,
    /// current cancellation token for the ongoing query
    cancellation_token: tokio_util::sync::CancellationToken,
}

impl AnchoredEditingMetadata {
    pub fn references(&self) -> &[RelevantReference] {
        &self.references
    }

    pub fn anchored_symbols(&self) -> &[AnchoredSymbol] {
        &self.anchored_symbols
    }
}

pub struct AnchoredEditingTracker {
    // right now our cache is made up of file path to the file content and this is the cache
    // which we pass to the agents when we startup
    // we update the cache only when we have a hit on a new request
    cache_right_now: Arc<Mutex<Vec<OpenFileResponse>>>,
    running_requests_properties: Arc<Mutex<HashMap<String, AnchoredEditingMetadata>>>,
    running_requests: Arc<Mutex<HashMap<String, JoinHandle<()>>>>,
}

impl AnchoredEditingTracker {
    pub fn new() -> Self {
        Self {
            cache_right_now: Arc::new(Mutex::new(vec![])),
            running_requests_properties: Arc::new(Mutex::new(HashMap::new())),
            running_requests: Arc::new(Mutex::new(HashMap::new())),
        }
    }

    async fn get_properties(&self, request_id: &str) -> Option<AnchoredEditingMetadata> {
        let running_requests = self.running_requests_properties.lock().await;
        running_requests.get(request_id).map(|data| data.clone())
    }

    /// this replaces the existing references field
    async fn _add_reference(&self, request_id: &str, relevant_refs: &[RelevantReference]) {
        let mut running_request_properties = self.running_requests_properties.lock().await;

        if let Some(metadata) = running_request_properties.get_mut(request_id) {
            metadata.references = relevant_refs.to_vec();
        } else {
            println!("No metadata found for request_id: {}", request_id);
        }
    }

    // consider better error handling
    pub async fn add_join_handle(
        &self,
        request_id: &str,
        join_handle: JoinHandle<()>,
    ) -> Result<(), String> {
        let mut running_requests = self.running_requests.lock().await;
        if running_requests.contains_key(request_id) {
            running_requests.insert(request_id.to_owned(), join_handle);
            Ok(())
        } else {
            Err(format!(
                "No existing request found for request_id: {}",
                request_id
            ))
        }
    }

    pub async fn override_running_request(&self, request_id: &str, join_handle: JoinHandle<()>) {
        {
            let mut running_requests = self.running_requests.lock().await;
            running_requests.insert(request_id.to_owned(), join_handle);
        }
    }

    pub async fn scratch_pad_agent(
        &self,
        request_id: &str,
    ) -> Option<(ScratchPadAgent, UnboundedSender<EnvironmentEvent>)> {
        let scratch_pad_agent;
        {
            scratch_pad_agent = self
                .running_requests_properties
                .lock()
                .await
                .get(request_id)
                .map(|properties| {
                    (
                        properties.scratch_pad_agent.clone(),
                        properties.environment_event_sender.clone(),
                    )
                });
        }
        scratch_pad_agent
    }

    pub async fn cached_content(&self) -> String {
        let cached_content = self
            .cache_right_now
            .lock()
            .await
            .iter()
            .map(|open_file_response| {
                let fs_file_path = open_file_response.fs_file_path();
                let language_id = open_file_response.language();
                let content = open_file_response.contents_ref();
                format!(
                    r#"# FILEPATH: {fs_file_path}
```{language_id}
{content}
```"#
                )
            })
            .collect::<Vec<_>>()
            .join("\n");
        cached_content
    }

    pub async fn cancel_request(&self, request_id: &str) {
        {
            if let Some(properties) = self
                .running_requests_properties
                .lock()
                .await
                .get(request_id)
            {
                println!("anchored_editing_tracker::cancelling_request");
                // cancel the ongoing request over here
                properties.cancellation_token.cancel();
            }
        }
    }
}

#[derive(Debug, Clone, serde::Serialize, serde::Deserialize)]
pub struct ProbeRequestActiveWindow {
    file_path: String,
    file_content: String,
    language: String,
}

#[derive(Debug, Clone, serde::Serialize, serde::Deserialize)]
pub struct ProbeStopRequest {
    request_id: String,
}

#[derive(Debug, Clone, serde::Serialize, serde::Deserialize)]
pub struct ProbeStopResponse {
    done: bool,
}

pub async fn probe_request_stop(
    Extension(app): Extension<Application>,
    Json(ProbeStopRequest { request_id }): Json<ProbeStopRequest>,
) -> Result<impl IntoResponse> {
    println!("webserver::probe_request_stop");
    let probe_request_tracker = app.probe_request_tracker.clone();
    let _ = probe_request_tracker.cancel_request(&request_id).await;
    let anchored_editing_tracker = app.anchored_request_tracker.clone();
    let _ = anchored_editing_tracker.cancel_request(&request_id).await;
    Ok(Json(ProbeStopResponse { done: true }))
}

#[derive(Debug, serde::Serialize, serde::Deserialize)]
pub struct SWEBenchRequest {
    git_dname: String,
    problem_statement: String,
    editor_url: String,
    test_endpoint: String,
    // This is the file path with the repo map present in it
    repo_map_file: Option<String>,
    gcloud_access_token: String,
    swe_bench_id: String,
}

#[derive(Debug, Clone, serde::Serialize, serde::Deserialize)]
pub struct SweBenchCompletionResponse {
    done: bool,
}

impl ApiResponse for SweBenchCompletionResponse {}

pub async fn swe_bench(
    axumQuery(SWEBenchRequest {
        git_dname: _git_dname,
        problem_statement: _problem_statement,
        editor_url: _editor_url,
        test_endpoint: _test_endpoint,
        repo_map_file: _repo_map_file,
        gcloud_access_token: _glcoud_access_token,
        swe_bench_id: _swe_bench_id,
    }): axumQuery<SWEBenchRequest>,
    Extension(_app): Extension<Application>,
) -> Result<impl IntoResponse> {
    // let (sender, receiver) = tokio::sync::mpsc::unbounded_channel();
    // let tool_broker = Arc::new(ToolBroker::new(
    //     app.llm_broker.clone(),
    //     Arc::new(CodeEditBroker::new()),
    //     app.symbol_tracker.clone(),
    //     app.language_parsing.clone(),
    //     // for swe-bench tests we do not care about tracking edits
    //     ToolBrokerConfiguration::new(None, true),
    //     LLMProperties::new(
    //         LLMType::GeminiPro,
    //         LLMProvider::GoogleAIStudio,
    //         LLMProviderAPIKeys::GoogleAIStudio(GoogleAIStudioKey::new(
    //             "".to_owned(),
    //         )),
    //     ),
    // ));
    // let user_context = UserContext::new(vec![], vec![], None, vec![git_dname]);
    // let model = LLMType::ClaudeSonnet;
    // let provider_type = LLMProvider::Anthropic;
    // let anthropic_api_keys = LLMProviderAPIKeys::Anthropic(AnthropicAPIKey::new("".to_owned()));
    // let symbol_manager = SymbolManager::new(
    //     tool_broker,
    //     app.symbol_tracker.clone(),
    //     app.editor_parsing.clone(),
    //     LLMProperties::new(
    //         model.clone(),
    //         provider_type.clone(),
    //         anthropic_api_keys.clone(),
    //     ),
    // );

    // let message_properties = SymbolEventMessageProperties::new(
    //     SymbolEventRequestId::new(swe_bench_id.to_owned(), swe_bench_id.to_owned()),
    //     sender.clone(),
    //     editor_url.to_owned(),
    // );

    println!("we are getting a hit at this endpoint");

    // Now we send the original request over here and then await on the sender like
    // before
    // tokio::spawn(async move {
    //     let _ = symbol_manager
    //         .initial_request(
    //             SymbolInputEvent::new(
    //                 user_context,
    //                 model,
    //                 provider_type,
    //                 anthropic_api_keys,
    //                 problem_statement,
    //                 "web_server_input".to_owned(),
    //                 "web_server_input".to_owned(),
    //                 Some(test_endpoint),
    //                 repo_map_file,
    //                 None,
    //                 None,
    //                 None,
    //                 None,
    //                 None,
    //                 false,
    //                 None,
    //                 None,
    //                 false,
    //                 sender,
    //             )
    //             .set_swe_bench_id(swe_bench_id),
    //             message_properties,
    //         )
    //         .await;
    // });
    // let event_stream = Sse::new(
    //     tokio_stream::wrappers::UnboundedReceiverStream::new(receiver).map(|event| {
    //         sse::Event::default()
    //             .json_data(event)
    //             .map_err(anyhow::Error::new)
    //     }),
    // );

    // // return the stream as a SSE event stream over here
    // Ok(event_stream.keep_alive(
    //     sse::KeepAlive::new()
    //         .interval(Duration::from_secs(3))
    //         .event(
    //             sse::Event::default()
    //                 .json_data(json!({
    //                     "keep_alive": "alive"
    //                 }))
    //                 .expect("json to not fail in keep alive"),
    //         ),
    // ))
    Ok(json_result(SweBenchCompletionResponse { done: true }))
}

/// Represents a request to warm up the code sculpting system.
#[derive(Debug, Clone, serde::Serialize, serde::Deserialize)]
pub struct CodeSculptingWarmup {
    file_paths: Vec<String>,
    grab_import_nodes: bool,
    editor_url: String,
    access_token: String,
}

#[derive(Debug, Clone, serde::Serialize, serde::Deserialize)]
pub struct CodeSculptingHeal {
    request_id: String,
}

#[derive(Debug, Clone, serde::Serialize, serde::Deserialize)]
pub struct CodeSculptingHealResponse {
    done: bool,
}

impl ApiResponse for CodeSculptingHealResponse {}

pub async fn code_sculpting_heal(
    Extension(app): Extension<Application>,
    Json(CodeSculptingHeal { request_id }): Json<CodeSculptingHeal>,
) -> Result<impl IntoResponse> {
    println!(
        "webserver::code_sculpting_heal::request_id({})",
        &request_id
    );
    let anchor_properties;
    {
        let anchor_tracker = app.anchored_request_tracker.clone();
        anchor_properties = anchor_tracker.get_properties(&request_id).await;
    }
    println!(
        "code_sculpting::heal::request_id({})::properties_present({})",
        request_id,
        anchor_properties.is_some()
    );
    if anchor_properties.is_none() {
        Ok(json_result(CodeSculptingHealResponse { done: false }))
    } else {
        let anchor_properties = anchor_properties.expect("is_none to hold");

        let anchored_symbols = anchor_properties.anchored_symbols();

        let relevant_references = anchor_properties.references();
        println!(
            "agentic::webserver::code_sculpting_heal::relevant_references.len({})",
            relevant_references.len()
        );

        let file_paths = anchored_symbols
            .iter()
            .filter_map(|r| r.fs_file_path())
            .collect::<Vec<_>>();

        let older_file_content_map = anchor_properties.previous_file_content;
        let message_properties = anchor_properties.message_properties.clone();

        // Now grab the symbols which have changed
        let cloned_tools = app.tool_box.clone();
        let symbol_change_set: HashMap<String, SymbolChangeSet> =
            stream::iter(file_paths.into_iter().map(|file_path| {
                let older_file_content = older_file_content_map
                    .get(&file_path)
                    .map(|content| content.to_owned());
                (
                    file_path,
                    cloned_tools.clone(),
                    older_file_content,
                    message_properties.clone(),
                )
            }))
            .map(
                |(fs_file_path, tools, older_file_content, message_properties)| async move {
                    if let Some(older_content) = older_file_content {
                        let file_content = tools
                            .file_open(fs_file_path.to_owned(), message_properties)
                            .await
                            .ok();
                        if let Some(new_content) = file_content {
                            tools
                                .get_symbol_change_set(
                                    &fs_file_path,
                                    &older_content,
                                    new_content.contents_ref(),
                                )
                                .await
                                .ok()
                                .map(|symbol_change_set| (fs_file_path, symbol_change_set))
                        } else {
                            None
                        }
                    } else {
                        None
                    }
                },
            )
            .buffer_unordered(10)
            .collect::<Vec<_>>()
            .await
            .into_iter()
            .filter_map(|s| s)
            .collect::<HashMap<_, _>>();

        let changed_symbols = anchor_properties
            .anchored_symbols
            .into_iter()
            .filter_map(|anchored_symbol| {
                let symbol_identifier = anchored_symbol.identifier().to_owned();
                let fs_file_path = symbol_identifier.fs_file_path();
                if fs_file_path.is_none() {
                    return None;
                }
                let fs_file_path = fs_file_path.clone().expect("is_none to hold");
                let changed_symbols_in_file = symbol_change_set.get(&fs_file_path);
                if let Some(changed_symbols_in_file) = changed_symbols_in_file {
                    let symbol_changes = changed_symbols_in_file
                        .changes()
                        .into_iter()
                        .filter(|changed_symbol| {
                            changed_symbol.symbol_identifier().symbol_name()
                                == symbol_identifier.symbol_name()
                        })
                        .map(|changed_symbol| changed_symbol.clone())
                        .collect::<Vec<_>>();
                    Some(symbol_changes)
                } else {
                    None
                }
            })
            .flatten()
            .collect::<Vec<_>>();

        println!(
            "webserver::agentic::changed_symbols: \n{:?}",
            &changed_symbols
        );

        // changed symbols also has symbol_identifier
        let followup_bfs_request = changed_symbols
            .into_iter()
            .map(|changes| {
                let symbol_identifier = changes.symbol_identifier().clone();
                let symbol_identifier_ref = &symbol_identifier;
                changes
                    .remove_changes()
                    .into_iter()
                    .map(|symbol_to_edit| {
                        SymbolFollowupBFS::new(
                            symbol_to_edit.0,
                            symbol_identifier_ref.clone(),
                            symbol_to_edit.1,
                            symbol_to_edit.2,
                        )
                    })
                    .collect::<Vec<_>>()
            })
            .flatten()
            .collect::<Vec<_>>();
        // make sure that the edit request we are creating is on the whole outline
        // node and not on the individual function

        let hub_sender = app.symbol_manager.hub_sender();
        let cloned_tools = app.tool_box.clone();
        let _join_handle = tokio::spawn(async move {
            let _ = cloned_tools
                .check_for_followups_bfs(
                    followup_bfs_request,
                    hub_sender,
                    message_properties.clone(),
                    &ToolProperties::new(),
                )
                .await;

            // send event after we are done with the followups
            let ui_sender = message_properties.ui_sender();
            let _ = ui_sender.send(UIEventWithID::finish_edit_request(
                message_properties.request_id_str().to_owned(),
            ));
        });
        Ok(json_result(CodeSculptingHealResponse { done: true }))
    }
}

#[derive(Debug, Clone, serde::Serialize, serde::Deserialize)]
pub struct CodeSculptingRequest {
    request_id: String,
    instruction: String,
}

#[derive(Debug, Clone, serde::Serialize, serde::Deserialize)]
pub struct CodeSculptingResponse {
    done: bool,
}

impl ApiResponse for CodeSculptingResponse {}

pub async fn code_sculpting(
    Extension(app): Extension<Application>,
    Json(CodeSculptingRequest {
        request_id,
        instruction,
    }): Json<CodeSculptingRequest>,
) -> Result<impl IntoResponse> {
    let anchor_properties;
    {
        let anchor_tracker = app.anchored_request_tracker.clone();
        anchor_properties = anchor_tracker.get_properties(&request_id).await;
    }
    println!(
        "code_sculpting::instruction({})::properties_present({})",
        instruction,
        anchor_properties.is_some()
    );
    if anchor_properties.is_none() {
        Ok(json_result(CodeSculptingResponse { done: false }))
    } else {
        let anchor_properties = anchor_properties.expect("is_none to hold");
        let join_handle = tokio::spawn(async move {
            let anchored_symbols = anchor_properties.anchored_symbols;
            let user_provided_context = anchor_properties.user_context_string;
            let environment_sender = anchor_properties.environment_event_sender;
            let message_properties = anchor_properties.message_properties.clone();
            let _ = environment_sender.send(EnvironmentEvent::event(
                EnvironmentEventType::human_anchor_request(
                    instruction,
                    anchored_symbols,
                    user_provided_context,
                ),
                message_properties,
            ));
        });
        {
            let anchor_tracker = app.anchored_request_tracker.clone();
            let _ = anchor_tracker
                .override_running_request(&request_id, join_handle)
                .await;
        }
        Ok(json_result(CodeSculptingResponse { done: true }))
    }
}

#[derive(Debug, Clone, serde::Serialize, serde::Deserialize)]
pub struct AgenticDiagnosticData {
    message: String,
    range: Range,
    range_content: String,
}

#[derive(Debug, Clone, serde::Serialize, serde::Deserialize)]
pub struct AgenticDiagnostics {
    fs_file_path: String,
    diagnostics: Vec<AgenticDiagnosticData>,
    source: Option<String>,
}

#[derive(Debug, Clone, serde::Serialize, serde::Deserialize)]
pub struct AgenticDiagnosticsResponse {
    done: bool,
}

impl ApiResponse for AgenticDiagnosticsResponse {}

pub async fn push_diagnostics(
    Extension(_app): Extension<Application>,
    Json(AgenticDiagnostics {
        fs_file_path,
        diagnostics,
        source: _source,
    }): Json<AgenticDiagnostics>,
) -> Result<impl IntoResponse> {
    // implement this api endpoint properly and send events over to the right
    // scratch-pad agent
    let _ = diagnostics
        .into_iter()
        .map(|webserver_diagnostic| {
            LSPDiagnosticError::new(
                webserver_diagnostic.range,
                webserver_diagnostic.range_content,
                fs_file_path.to_owned(),
                webserver_diagnostic.message,
                None,
                None,
            )
        })
        .collect::<Vec<_>>();

    // now look at all the active scratch-pad agents and send them this event
    // let _ = app
    //     .anchored_request_tracker
    //     .send_diagnostics_event(lsp_diagnostics)
    //     .await;
    Ok(json_result(AgenticDiagnosticsResponse { done: true }))
}

#[derive(Debug, Clone, serde::Serialize, serde::Deserialize)]
pub struct AgenticEditFeedbackExchange {
    exchange_id: String,
    session_id: String,
    step_index: Option<usize>,
    editor_url: String,
    accepted: bool,
    access_token: String,
    model_configuration: LLMClientConfig,
}

#[derive(Debug, Clone, serde::Serialize, serde::Deserialize)]
pub struct AgenticHandleSessionUndo {
    session_id: String,
    exchange_id: String,
}

#[derive(Debug, Clone, serde::Serialize, serde::Deserialize)]
pub struct AgenticHandleSessionUndoResponse {
    done: bool,
}

impl ApiResponse for AgenticHandleSessionUndoResponse {}

pub async fn handle_session_undo(
    Extension(app): Extension<Application>,
    Json(AgenticHandleSessionUndo {
        session_id,
        exchange_id,
    }): Json<AgenticHandleSessionUndo>,
) -> Result<impl IntoResponse> {
    println!("webserver::agent_session::handle_session_undo::hit");
    println!(
        "webserver::agent_session::handle_session_undo::session_id({})",
        &session_id
    );

    let session_storage_path =
        check_session_storage_path(app.config.clone(), session_id.to_string()).await;

    let session_service = app.session_service.clone();
    let _ = session_service
        .handle_session_undo(&exchange_id, session_storage_path)
        .await;
    Ok(Json(AgenticHandleSessionUndoResponse { done: true }))
}

#[derive(Debug, Clone, serde::Serialize, serde::Deserialize)]
pub struct AgenticEditFeedbackExchangeResponse {
    success: bool,
}

impl ApiResponse for AgenticEditFeedbackExchangeResponse {}

pub async fn user_feedback_on_exchange(
    Extension(app): Extension<Application>,
    Json(AgenticEditFeedbackExchange {
        exchange_id,
        session_id,
        step_index,
        editor_url,
        accepted,
        access_token,
        model_configuration,
    }): Json<AgenticEditFeedbackExchange>,
) -> Result<impl IntoResponse> {
    let llm_provider = model_configuration
        .llm_properties_for_slow_model()
        .unwrap_or(LLMProperties::new(
            LLMType::ClaudeSonnet,
            LLMProvider::CodeStory(CodeStoryLLMTypes::new()),
            LLMProviderAPIKeys::CodeStory(CodestoryAccessToken::new(access_token.to_owned())),
        ));
    // give this as feedback to the agent to make sure that it can react to it (ideally)
    // for now we are gonig to close the exchange if it was not closed already
    println!("webserver::agent_session::feedback_on_exchange::hit");
    println!(
        "webserver::agent_session::feedback_on_exchange::session_id({})",
        &session_id
    );
    let cancellation_token = tokio_util::sync::CancellationToken::new();
    let (sender, receiver) = tokio::sync::mpsc::unbounded_channel();
    let message_properties = SymbolEventMessageProperties::new(
        SymbolEventRequestId::new(exchange_id.to_owned(), session_id.to_string()),
        sender.clone(),
        editor_url,
        cancellation_token.clone(),
        llm_provider,
    );

    let session_storage_path =
        check_session_storage_path(app.config.clone(), session_id.to_string()).await;

    let session_service = app.session_service.clone();
    let _ = tokio::spawn(async move {
        let _ = session_service
            .feedback_for_exchange(
                &exchange_id,
                step_index,
                accepted,
                session_storage_path,
                app.tool_box.clone(),
                message_properties,
            )
            .await;
    });

    // TODO(skcd): Over here depending on the exchange reply mode we want to send over the
    // response using ui_sender with the correct exchange_id and the thread_id
    // do we go for a global ui_sender which is being sent to a sink which sends over the data
    // to the editor via http or streaming or whatever (keep an active conneciton always?)
    // how do we notify when the streaming is really completed

    let ui_event_stream = tokio_stream::wrappers::UnboundedReceiverStream::new(receiver);
    let cloned_session_id = session_id.to_string();
    let init_stream = futures::stream::once(async move {
        Ok(sse::Event::default()
            .json_data(json!({
                "session_id": cloned_session_id,
                "started": true,
            }))
            // This should never happen, so we force an unwrap.
            .expect("failed to serialize initialization object"))
    });

    // We know the stream is unwind safe as it doesn't use synchronization primitives like locks.
    let answer_stream = ui_event_stream.map(|ui_event: UIEventWithID| {
        sse::Event::default()
            .json_data(ui_event)
            .map_err(anyhow::Error::new)
    });

    // TODO(skcd): Re-introduce this again when we have a better way to manage
    // server side events on the client side

    // this will never get sent cause the sender is never dropped in a way, it will be
    // dropped once we have completed the tokio::spawn above
    let done_stream = futures::stream::once(async move {
        Ok(sse::Event::default()
            .json_data(json!(
                {"done": "[CODESTORY_DONE]".to_owned(),
                "session_id": session_id.to_string(),
            }))
            .expect("failed to send done object"))
    });

    let stream = init_stream.chain(answer_stream).chain(done_stream);

    Ok(Sse::new(Box::pin(stream)))
}

#[derive(Debug, Clone, serde::Serialize, serde::Deserialize)]
pub struct AgenticCancelRunningExchange {
    exchange_id: String,
    session_id: String,
    editor_url: String,
    access_token: String,
    model_configuration: LLMClientConfig,
}

#[derive(Debug, Clone, serde::Serialize, serde::Deserialize)]
pub struct AgenticCancelRunningExchangeResponse {
    success: bool,
}

impl ApiResponse for AgenticCancelRunningExchangeResponse {}

/// TODO(skcd): Figure out how to cancel a running request properly over here
pub async fn cancel_running_exchange(
    Extension(app): Extension<Application>,
    Json(AgenticCancelRunningExchange {
        exchange_id,
        session_id,
        editor_url,
        access_token,
        model_configuration,
    }): Json<AgenticCancelRunningExchange>,
) -> Result<impl IntoResponse> {
    let llm_provider = model_configuration
        .llm_properties_for_slow_model()
        .unwrap_or(LLMProperties::new(
            LLMType::ClaudeSonnet,
            LLMProvider::CodeStory(CodeStoryLLMTypes::new()),
            LLMProviderAPIKeys::CodeStory(CodestoryAccessToken::new(access_token.to_owned())),
        ));

    println!(
        "cancel_running_exchange::session_id({})::exchange_id({})",
        session_id, exchange_id
    );
    let session_service = app.session_service.clone();
    let (sender, receiver) = tokio::sync::mpsc::unbounded_channel();
    let cancellation_token = tokio_util::sync::CancellationToken::new();
    let message_properties = SymbolEventMessageProperties::new(
        SymbolEventRequestId::new(exchange_id.to_owned(), session_id.to_string()),
        sender.clone(),
        editor_url,
        cancellation_token.clone(),
        llm_provider,
    );
    if let Some(cancellation_token) = session_service
        .get_cancellation_token(&session_id, &exchange_id)
        .await
    {
        println!(
            "cancel_running_exchange::session_id({})::exchange_id({})::cancelled",
            session_id,
            exchange_id.to_owned()
        );
        cancellation_token.cancel();
        // we should also notify the editor that we have cancelled the request
        // bring this back later
        println!("webserver::agent_session::cancel_running_exchange::hit");
        println!(
            "webserver::agent_session::cancel_running_exchange::session_id({})",
            &session_id
        );

        // give ourselves some time to cleanup before we start working on the cancellation
        // zi: doubling this to halve the number of people discovering this condition
        let _ = tokio::time::sleep(Duration::from_millis(600)).await;
        println!(
            "webserver::agent_session::loading_from_storage::({})",
            &exchange_id
        );
        let session_storage_path =
            check_session_storage_path(app.config.clone(), session_id.to_string()).await;

        // we can either set the signal over here as cancelled (in which case the exchange
        // finished without destroying the world) or we we have to let the user
        // know that there are some edits associated with the current run and the user
        // should see the approve and reject flow
        session_service
            .set_exchange_as_cancelled(
                session_storage_path,
                exchange_id.to_owned(),
                message_properties,
            )
            .await
            .unwrap_or_default();

        let _ = sender.send(UIEventWithID::request_cancelled(
            session_id.to_owned(),
            exchange_id,
        ));
    }

    // send over the events on the stream
    let ui_event_stream = tokio_stream::wrappers::UnboundedReceiverStream::new(receiver);
    let cloned_session_id = session_id.to_string();
    let init_stream = futures::stream::once(async move {
        Ok(sse::Event::default()
            .json_data(json!({
                "session_id": cloned_session_id,
                "started": true,
            }))
            // This should never happen, so we force an unwrap.
            .expect("failed to serialize initialization object"))
    });

    // We know the stream is unwind safe as it doesn't use synchronization primitives like locks.
    let answer_stream = ui_event_stream.map(|ui_event: UIEventWithID| {
        sse::Event::default()
            .json_data(ui_event)
            .map_err(anyhow::Error::new)
    });

    // TODO(skcd): Re-introduce this again when we have a better way to manage
    // server side events on the client side

    // this will never get sent cause the sender is never dropped in a way, it will be
    // dropped once we have completed the tokio::spawn above
    let done_stream = futures::stream::once(async move {
        Ok(sse::Event::default()
            .json_data(json!(
                {"done": "[CODESTORY_DONE]".to_owned(),
                "session_id": session_id.to_string(),
            }))
            .expect("failed to send done object"))
    });

    let stream = init_stream.chain(answer_stream).chain(done_stream);

    Ok(Sse::new(Box::pin(stream)))
}

/// We keep track of the thread-id over here
#[derive(Debug, Clone, serde::Serialize, serde::Deserialize)]
pub struct AgentSessionChatRequest {
    session_id: String,
    exchange_id: String,
    editor_url: String,
    query: String,
    user_context: UserContext,
    // The mode in which we want to reply to the exchanges
    // agent_mode: AideAgentMode,
    repo_ref: RepoRef,
    root_directory: String,
    project_labels: Vec<String>,
    #[serde(default)]
    codebase_search: bool,
    access_token: String,
    model_configuration: LLMClientConfig,
    all_files: Vec<String>,
    open_files: Vec<String>,
    shell: String,
    #[serde(default)]
    aide_rules: Option<String>,
    #[serde(default)]
    reasoning: bool,
    #[serde(default)]
    semantic_search: bool,
}

/// Handles the agent session and either creates it or appends to it
///
/// Whenever we try to do an anchored or agentic editing we also go through this flow
pub async fn agent_session_chat(
    Extension(app): Extension<Application>,
    Json(AgentSessionChatRequest {
        session_id,
        exchange_id,
        editor_url,
        query,
        user_context,
        // agent_mode,
        repo_ref,
        project_labels,
        root_directory: _root_directory,
        codebase_search: _codebase_search,
        access_token,
        model_configuration,
        all_files: _all_files,
        open_files: _open_files,
        shell: _shell,
        aide_rules,
        reasoning: _reasoning,
        semantic_search: _semantic_search,
    }): Json<AgentSessionChatRequest>,
) -> Result<impl IntoResponse> {
    let llm_provider = model_configuration
        .llm_properties_for_slow_model()
        .unwrap_or(LLMProperties::new(
            LLMType::ClaudeSonnet,
            LLMProvider::CodeStory(CodeStoryLLMTypes::new()),
            LLMProviderAPIKeys::CodeStory(CodestoryAccessToken::new(access_token.to_owned())),
        ));
    println!("llm_provider::{:?}", &llm_provider);
    // bring this back later
    let agent_mode = AideAgentMode::Chat;
    println!("webserver::agent_session::chat::hit");
    println!(
        "webserver::agent_session::chat::session_id({})",
        &session_id
    );
    let cancellation_token = tokio_util::sync::CancellationToken::new();
    let (sender, receiver) = tokio::sync::mpsc::unbounded_channel();
    let message_properties = SymbolEventMessageProperties::new(
        SymbolEventRequestId::new(exchange_id.to_owned(), session_id.to_string()),
        sender.clone(),
        editor_url,
        cancellation_token.clone(),
        llm_provider,
    );

    let session_storage_path =
        check_session_storage_path(app.config.clone(), session_id.to_string()).await;

    let session_service = app.session_service.clone();
    let cloned_session_id = session_id.to_string();
    let _ = tokio::spawn(async move {
        let _ = session_service
            .human_message(
                cloned_session_id,
                session_storage_path,
                exchange_id,
                query,
                user_context,
                project_labels,
                repo_ref,
                agent_mode,
                aide_rules,
                message_properties,
            )
            .await;
    });

    // TODO(skcd): Over here depending on the exchange reply mode we want to send over the
    // response using ui_sender with the correct exchange_id and the thread_id
    // do we go for a global ui_sender which is being sent to a sink which sends over the data
    // to the editor via http or streaming or whatever (keep an active conneciton always?)
    // how do we notify when the streaming is really completed

    let ui_event_stream = tokio_stream::wrappers::UnboundedReceiverStream::new(receiver);
    let cloned_session_id = session_id.to_string();
    let init_stream = futures::stream::once(async move {
        Ok(sse::Event::default()
            .json_data(json!({
                "session_id": cloned_session_id,
                "started": true,
            }))
            // This should never happen, so we force an unwrap.
            .expect("failed to serialize initialization object"))
    });

    // We know the stream is unwind safe as it doesn't use synchronization primitives like locks.
    let answer_stream = ui_event_stream.map(|ui_event: UIEventWithID| {
        sse::Event::default()
            .json_data(ui_event)
            .map_err(anyhow::Error::new)
    });

    // TODO(skcd): Re-introduce this again when we have a better way to manage
    // server side events on the client side

    // this will never get sent cause the sender is never dropped in a way, it will be
    // dropped once we have completed the tokio::spawn above
    let done_stream = futures::stream::once(async move {
        Ok(sse::Event::default()
            .json_data(json!(
                {"done": "[CODESTORY_DONE]".to_owned(),
                "session_id": session_id.to_string(),
            }))
            .expect("failed to send done object"))
    });

    let stream = init_stream.chain(answer_stream).chain(done_stream);

    Ok(Sse::new(Box::pin(stream)))
}

pub async fn agent_session_edit_anchored(
    Extension(app): Extension<Application>,
    Json(AgentSessionChatRequest {
        session_id,
        exchange_id,
        editor_url,
        query,
        user_context,
        // agent_mode,
        repo_ref,
        project_labels,
        root_directory: _root_directory,
        codebase_search: _codebase_search,
        access_token,
        model_configuration,
        open_files: _open_files,
        all_files: _all_files,
        shell: _shell,
        aide_rules,
        reasoning: _reasoning,
        semantic_search: _semantic_search,
    }): Json<AgentSessionChatRequest>,
) -> Result<impl IntoResponse> {
    let llm_provider = model_configuration
        .llm_properties_for_slow_model()
        .unwrap_or(LLMProperties::new(
            LLMType::ClaudeSonnet,
            LLMProvider::CodeStory(CodeStoryLLMTypes::new()),
            LLMProviderAPIKeys::CodeStory(CodestoryAccessToken::new(access_token.to_owned())),
        ));
    // bring this back later
    let _agent_mode = AideAgentMode::Edit;
    println!("webserver::agent_session::anchored_edit::hit");
    println!(
        "webserver::agent_session::anchored_edit::session_id({})",
        &session_id
    );
    let cancellation_token = tokio_util::sync::CancellationToken::new();
    let (sender, receiver) = tokio::sync::mpsc::unbounded_channel();
    let message_properties = SymbolEventMessageProperties::new(
        SymbolEventRequestId::new(exchange_id.to_owned(), session_id.to_string()),
        sender.clone(),
        editor_url,
        cancellation_token.clone(),
        llm_provider,
    );

    let session_storage_path =
        check_session_storage_path(app.config.clone(), session_id.to_string()).await;

    let scratch_pad_path = check_scratch_pad_path(app.config.clone(), session_id.to_string()).await;
    let scratch_pad_agent = ScratchPadAgent::new(
        scratch_pad_path,
        app.tool_box.clone(),
        app.symbol_manager.hub_sender(),
        None,
    )
    .await;

    let cloned_session_id = session_id.to_string();
    let session_service = app.session_service.clone();
    let _ = tokio::spawn(async move {
        let _ = session_service
            .code_edit_anchored(
                cloned_session_id,
                session_storage_path,
                scratch_pad_agent,
                exchange_id,
                query,
                user_context,
                aide_rules,
                project_labels,
                repo_ref,
                message_properties,
            )
            .await;
    });

    // TODO(skcd): Over here depending on the exchange reply mode we want to send over the
    // response using ui_sender with the correct exchange_id and the thread_id
    // do we go for a global ui_sender which is being sent to a sink which sends over the data
    // to the editor via http or streaming or whatever (keep an active conneciton always?)
    // how do we notify when the streaming is really completed

    let ui_event_stream = tokio_stream::wrappers::UnboundedReceiverStream::new(receiver);
    let cloned_session_id = session_id.to_string();
    let init_stream = futures::stream::once(async move {
        Ok(sse::Event::default()
            .json_data(json!({
                "session_id": cloned_session_id,
                "started": true,
            }))
            // This should never happen, so we force an unwrap.
            .expect("failed to serialize initialization object"))
    });

    // We know the stream is unwind safe as it doesn't use synchronization primitives like locks.
    let answer_stream = ui_event_stream.map(|ui_event: UIEventWithID| {
        sse::Event::default()
            .json_data(ui_event)
            .map_err(anyhow::Error::new)
    });

    // TODO(skcd): Re-introduce this again when we have a better way to manage
    // server side events on the client side

    // this will never get sent cause the sender is never dropped in a way, it will be
    // dropped once we have completed the tokio::spawn above
    let done_stream = futures::stream::once(async move {
        Ok(sse::Event::default()
            .json_data(json!(
                {"done": "[CODESTORY_DONE]".to_owned(),
                "session_id": session_id.to_string(),
            }))
            .expect("failed to send done object"))
    });

    let stream = init_stream.chain(answer_stream).chain(done_stream);

    Ok(Sse::new(Box::pin(stream)))
}

/// This takes care of the agentic editing and we use the scratchpad agent over here
/// for editing
pub async fn agent_session_edit_agentic(
    Extension(app): Extension<Application>,
    Json(AgentSessionChatRequest {
        session_id,
        exchange_id,
        editor_url,
        query,
        user_context,
        // agent_mode,
        repo_ref,
        project_labels,
        root_directory,
        codebase_search,
        access_token,
        model_configuration,
        all_files: _all_files,
        open_files: _open_files,
        shell: _shell,
        aide_rules,
        reasoning: _reasoning,
        semantic_search: _semantic_search,
    }): Json<AgentSessionChatRequest>,
) -> Result<impl IntoResponse> {
    let llm_provider = model_configuration
        .llm_properties_for_slow_model()
        .unwrap_or(LLMProperties::new(
            LLMType::ClaudeSonnet,
            LLMProvider::CodeStory(CodeStoryLLMTypes::new()),
            LLMProviderAPIKeys::CodeStory(CodestoryAccessToken::new(access_token.to_owned())),
        ));
    // bring this back later
    let _agent_mode = AideAgentMode::Edit;
    println!("webserver::agent_session::agentic_edit::hit");
    println!(
        "webserver::agent_session::agentic_edit::session_id({})",
        &session_id
    );
    let cancellation_token = tokio_util::sync::CancellationToken::new();
    let (sender, receiver) = tokio::sync::mpsc::unbounded_channel();
    let message_properties = SymbolEventMessageProperties::new(
        SymbolEventRequestId::new(exchange_id.to_owned(), session_id.to_string()),
        sender.clone(),
        editor_url,
        cancellation_token.clone(),
        llm_provider,
    );

    let session_storage_path =
        check_session_storage_path(app.config.clone(), session_id.to_string()).await;

    let scratch_pad_path = check_scratch_pad_path(app.config.clone(), session_id.to_string()).await;
    let scratch_pad_agent = ScratchPadAgent::new(
        scratch_pad_path,
        app.tool_box.clone(),
        app.symbol_manager.hub_sender(),
        None,
    )
    .await;

    let cloned_session_id = session_id.to_string();
    let session_service = app.session_service.clone();
    let _ = tokio::spawn(async move {
        let _ = session_service
            .code_edit_agentic(
                cloned_session_id,
                session_storage_path,
                scratch_pad_agent,
                exchange_id,
                query,
                user_context,
                project_labels,
                repo_ref,
                root_directory,
                codebase_search,
                aide_rules,
                message_properties,
            )
            .await;
        println!("tokio::spawn::code_edit_agentic::finished");
    });

    // TODO(skcd): Over here depending on the exchange reply mode we want to send over the
    // response using ui_sender with the correct exchange_id and the thread_id
    // do we go for a global ui_sender which is being sent to a sink which sends over the data
    // to the editor via http or streaming or whatever (keep an active conneciton always?)
    // how do we notify when the streaming is really completed

    let ui_event_stream = tokio_stream::wrappers::UnboundedReceiverStream::new(receiver);
    let cloned_session_id = session_id.to_string();
    let init_stream = futures::stream::once(async move {
        Ok(sse::Event::default()
            .json_data(json!({
                "session_id": cloned_session_id,
                "started": true,
            }))
            // This should never happen, so we force an unwrap.
            .expect("failed to serialize initialization object"))
    });

    // We know the stream is unwind safe as it doesn't use synchronization primitives like locks.
    let answer_stream = ui_event_stream.map(|ui_event: UIEventWithID| {
        sse::Event::default()
            .json_data(ui_event)
            .map_err(anyhow::Error::new)
    });

    // TODO(skcd): Re-introduce this again when we have a better way to manage
    // server side events on the client side

    // this will never get sent cause the sender is never dropped in a way, it will be
    // dropped once we have completed the tokio::spawn above
    let done_stream = futures::stream::once(async move {
        Ok(sse::Event::default()
            .json_data(json!(
                {"done": "[CODESTORY_DONE]".to_owned(),
                "session_id": session_id.to_string(),
            }))
            .expect("failed to send done object"))
    });

    let stream = init_stream.chain(answer_stream).chain(done_stream);

    Ok(Sse::new(Box::pin(stream)))
}

#[derive(Debug, Clone, serde::Serialize, serde::Deserialize)]
pub struct AgenticVerifyModelConfig {
    model_configuration: LLMClientConfig,
}

#[derive(Debug, Clone, serde::Serialize, serde::Deserialize)]
pub struct AgenticVerifyModelConfigResponse {
    valid: bool,
    error: Option<String>,
}

impl ApiResponse for AgenticVerifyModelConfigResponse {}

pub async fn verify_model_config(
    Extension(_app): Extension<Application>,
    Json(AgenticVerifyModelConfig {
        model_configuration: _,
    }): Json<AgenticVerifyModelConfig>,
) -> Result<impl IntoResponse> {
    // short-circuiting the reply here
    return Ok(Json(AgenticVerifyModelConfigResponse {
        valid: true,
        error: None,
    }));

    // TODO(skcd): Enable this after we have figured out a better way than
    // just pinging this all the time and caching the results on the editor
    // let llm_provider = model_configuration.llm_properties_for_slow_model();
    // match llm_provider {
    //     Some(llm_provider) => {
    //         if llm_provider.provider().is_codestory() {
    //             return Ok(Json(AgenticVerifyModelConfigResponse {
    //                 valid: true,
    //                 error: None,
    //             }));
    //         }
    //         // send a dummy request over here to the llm providers checking the validity
    //         let llm_broker = app.llm_broker.clone();
    //         let api_key = llm_provider.api_key().clone();
    //         let provider = llm_provider.provider().clone();
    //         let (sender, _receiver) = tokio::sync::mpsc::unbounded_channel();
    //         let response = llm_broker.stream_completion(api_key, LLMClientCompletionRequest::new(
    //             llm_provider.llm().clone(),
    //             vec![LLMClientMessage::user("only say hi back and nothing else, this is to check the validity of the api key".to_owned())],
    //             0.0,
    //             None,
    //         ), provider, vec![("event_type".to_owned(), "validation".to_owned())].into_iter().collect(), sender).await;

    //         match response {
    //             Ok(response) => {
    //                 if response.is_empty() {
    //                     Ok(Json(AgenticVerifyModelConfigResponse {
    //                         valid: false,
    //                         error:
    //                             Some("No response from provider, please check your api-keys and settings"
    //                                 .to_owned()),
    //                     }))
    //                 } else {
    //                     Ok(Json(AgenticVerifyModelConfigResponse {
    //                         valid: true,
    //                         error: None,
    //                     }))
    //                 }
    //             }
    //             Err(e) => Ok(Json(AgenticVerifyModelConfigResponse {
    //                 valid: false,
    //                 error: Some(e.to_string()),
    //             })),
    //         }
    //     }
    //     None => {
    //         return Ok(Json(AgenticVerifyModelConfigResponse {
    //             valid: false,
    //             error: None,
    //         }))
    //     }
    // }
}

pub async fn agent_tool_use(
    Extension(app): Extension<Application>,
    Json(AgentSessionChatRequest {
        session_id,
        exchange_id,
        editor_url,
        query,
        user_context,
        // agent_mode,
        repo_ref,
        project_labels,
        root_directory,
        codebase_search: _codebase_search,
        access_token,
        model_configuration,
        all_files,
        open_files,
        shell,
        aide_rules,
        // TODO(skcd): use the reasoning here to force the agentic llm to behave better
        reasoning: _reasoning,
        semantic_search,
    }): Json<AgentSessionChatRequest>,
) -> Result<impl IntoResponse> {
    // Process and compress any images in the user_context
    let processed_user_context = if let Ok(processed_context) = user_context.clone().compress_images(user_context.images().to_vec()) {
        processed_context
    } else {
        user_context
    };

    // disable reasoning
    let reasoning = false;
    let llm_provider = model_configuration
        .llm_properties_for_slow_model()
        .unwrap_or(LLMProperties::new(
            LLMType::ClaudeSonnet,
            LLMProvider::CodeStory(CodeStoryLLMTypes::new()),
            LLMProviderAPIKeys::CodeStory(CodestoryAccessToken::new(access_token.to_owned())),
        ));
    println!("llm_provider::{:?}", &llm_provider);
    println!("webserver::agent_session::tool_use::hit");
    println!(
        "webserver::agent_session::tool_use::session_id({})",
        &session_id
    );
    println!("user_context::({:?})", &processed_user_context);
    let cancellation_token = tokio_util::sync::CancellationToken::new();
    let (sender, receiver) = tokio::sync::mpsc::unbounded_channel();
    let message_properties = SymbolEventMessageProperties::new(
        SymbolEventRequestId::new(exchange_id.to_owned(), session_id.to_string()),
        sender.clone(),
        editor_url,
        cancellation_token.clone(),
        llm_provider,
    );

    let tool_box = app.tool_box.clone();
    let llm_broker = app.llm_broker.clone();

    let session_storage_path =
        check_session_storage_path(app.config.clone(), session_id.to_string()).await;

    let mcts_log_directory = None;

    let cloned_session_id = session_id.to_string();
    let session_service = app.session_service.clone();
    let _ = tokio::spawn(async move {
        let _ = session_service
            .tool_use_agentic(
                cloned_session_id,
                session_storage_path,
                query,
                exchange_id,
                all_files,
                open_files,
                shell,
                project_labels,
                repo_ref,
                root_directory,
                tool_box,
                llm_broker,
<<<<<<< HEAD
                processed_user_context,
=======
                user_context,
                aide_rules,
>>>>>>> 314e431f
                reasoning,
                true, // we are running inside the editor over here
                semantic_search,
                mcts_log_directory,
                message_properties,
            )
            .await;
        println!("tokio::spawn::tool_use::iteration::finished");
    });

    let ui_event_stream = tokio_stream::wrappers::UnboundedReceiverStream::new(receiver);
    let cloned_session_id = session_id.to_string();
    let init_stream = futures::stream::once(async move {
        Ok(sse::Event::default()
            .json_data(json!({
                "session_id": cloned_session_id,
                "started": true,
            }))
            // This should never happen, so we force an unwrap.
            .expect("failed to serialize initialization object"))
    });

    // We know the stream is unwind safe as it doesn't use synchronization primitives like locks.
    let answer_stream = ui_event_stream.map(|ui_event: UIEventWithID| {
        sse::Event::default()
            .json_data(ui_event)
            .map_err(anyhow::Error::new)
    });

    // TODO(skcd): Re-introduce this again when we have a better way to manage
    // server side events on the client side

    // this will never get sent cause the sender is never dropped in a way, it will be
    // dropped once we have completed the tokio::spawn above
    let done_stream = futures::stream::once(async move {
        Ok(sse::Event::default()
            .json_data(json!(
                {"done": "[CODESTORY_DONE]".to_owned(),
                "session_id": session_id.to_string(),
            }))
            .expect("failed to send done object"))
    });

    let stream = init_stream.chain(answer_stream).chain(done_stream);

    Ok(Sse::new(Box::pin(stream)))
}

pub async fn agent_session_plan_iterate(
    Extension(app): Extension<Application>,
    Json(AgentSessionChatRequest {
        session_id,
        exchange_id,
        editor_url,
        query,
        user_context,
        // agent_mode,
        repo_ref,
        project_labels,
        root_directory,
        codebase_search,
        access_token,
        model_configuration,
        all_files: _all_files,
        open_files: _open_files,
        shell: _shell,
        aide_rules,
        reasoning: _reasoning,
        semantic_search: _semantic_search,
    }): Json<AgentSessionChatRequest>,
) -> Result<impl IntoResponse> {
    let llm_provider = model_configuration
        .llm_properties_for_slow_model()
        .unwrap_or(LLMProperties::new(
            LLMType::ClaudeSonnet,
            LLMProvider::CodeStory(CodeStoryLLMTypes::new()),
            LLMProviderAPIKeys::CodeStory(CodestoryAccessToken::new(access_token.to_owned())),
        ));
    // bring this back later
    let _agent_mode = AideAgentMode::Edit;
    println!("webserver::agent_session::plan::iteration::hit");
    println!(
        "webserver::agent_session::plan::session_id({})",
        &session_id
    );
    let cancellation_token = tokio_util::sync::CancellationToken::new();
    let (sender, receiver) = tokio::sync::mpsc::unbounded_channel();
    let message_properties = SymbolEventMessageProperties::new(
        SymbolEventRequestId::new(exchange_id.to_owned(), session_id.to_string()),
        sender.clone(),
        editor_url,
        cancellation_token.clone(),
        llm_provider,
    );

    let session_storage_path =
        check_session_storage_path(app.config.clone(), session_id.to_string()).await;

    let plan_storage_directory = plan_storage_directory(app.config.clone()).await;

    let plan_service = PlanService::new(
        app.tool_box.clone(),
        app.symbol_manager.clone(),
        plan_storage_directory,
    );

    // plan-id is made up of session_id and the exchange-id joined together
    let plan_id = plan_service.generate_unique_plan_id(&session_id, &exchange_id);
    let plan_storage_path = check_plan_storage_path(app.config.clone(), plan_id.to_owned()).await;

    let cloned_session_id = session_id.to_string();
    let session_service = app.session_service.clone();
    let _ = tokio::spawn(async move {
        let _ = session_service
            .plan_iteration(
                cloned_session_id,
                session_storage_path,
                plan_storage_path,
                plan_id,
                plan_service,
                exchange_id,
                query,
                user_context,
                aide_rules,
                project_labels,
                repo_ref,
                root_directory,
                codebase_search,
                message_properties,
            )
            .await;
        println!("tokio::spawn::plan::iteration::finished");
    });

    let ui_event_stream = tokio_stream::wrappers::UnboundedReceiverStream::new(receiver);
    let cloned_session_id = session_id.to_string();
    let init_stream = futures::stream::once(async move {
        Ok(sse::Event::default()
            .json_data(json!({
                "session_id": cloned_session_id,
                "started": true,
            }))
            // This should never happen, so we force an unwrap.
            .expect("failed to serialize initialization object"))
    });

    // We know the stream is unwind safe as it doesn't use synchronization primitives like locks.
    let answer_stream = ui_event_stream.map(|ui_event: UIEventWithID| {
        sse::Event::default()
            .json_data(ui_event)
            .map_err(anyhow::Error::new)
    });

    // TODO(skcd): Re-introduce this again when we have a better way to manage
    // server side events on the client side

    // this will never get sent cause the sender is never dropped in a way, it will be
    // dropped once we have completed the tokio::spawn above
    let done_stream = futures::stream::once(async move {
        Ok(sse::Event::default()
            .json_data(json!(
                {"done": "[CODESTORY_DONE]".to_owned(),
                "session_id": session_id.to_string(),
            }))
            .expect("failed to send done object"))
    });

    let stream = init_stream.chain(answer_stream).chain(done_stream);

    Ok(Sse::new(Box::pin(stream)))
}

/// Generates the plan over here
pub async fn agent_session_plan(
    Extension(app): Extension<Application>,
    Json(AgentSessionChatRequest {
        session_id,
        exchange_id,
        editor_url,
        query,
        user_context,
        // agent_mode,
        repo_ref,
        project_labels,
        root_directory,
        codebase_search,
        access_token,
        model_configuration,
        all_files: _all_files,
        open_files: _open_files,
        shell: _shell,
        aide_rules,
        reasoning: _reasoning,
        semantic_search: _semantic_search,
    }): Json<AgentSessionChatRequest>,
) -> Result<impl IntoResponse> {
    let llm_provider = model_configuration
        .llm_properties_for_slow_model()
        .unwrap_or(LLMProperties::new(
            LLMType::ClaudeSonnet,
            LLMProvider::CodeStory(CodeStoryLLMTypes::new()),
            LLMProviderAPIKeys::CodeStory(CodestoryAccessToken::new(access_token.to_owned())),
        ));
    // bring this back later
    let _agent_mode = AideAgentMode::Edit;
    println!("webserver::agent_session::plan::hit");
    println!(
        "webserver::agent_session::plan::session_id({})",
        &session_id
    );
    let cancellation_token = tokio_util::sync::CancellationToken::new();
    let (sender, receiver) = tokio::sync::mpsc::unbounded_channel();
    let message_properties = SymbolEventMessageProperties::new(
        SymbolEventRequestId::new(exchange_id.to_owned(), session_id.to_string()),
        sender.clone(),
        editor_url,
        cancellation_token.clone(),
        llm_provider,
    );

    let session_storage_path =
        check_session_storage_path(app.config.clone(), session_id.to_string()).await;

    let plan_storage_directory = plan_storage_directory(app.config.clone()).await;

    let plan_service = PlanService::new(
        app.tool_box.clone(),
        app.symbol_manager.clone(),
        plan_storage_directory,
    );

    // plan-id is made up of session_id and the exchange-id joined together
    let plan_id = plan_service.generate_unique_plan_id(&session_id, &exchange_id);
    let plan_storage_path = check_plan_storage_path(app.config.clone(), plan_id.to_owned()).await;

    let cloned_session_id = session_id.to_string();
    let session_service = app.session_service.clone();
    let _ = tokio::spawn(async move {
        let _ = session_service
            .plan_generation(
                cloned_session_id,
                session_storage_path,
                plan_storage_path,
                plan_id,
                plan_service,
                exchange_id,
                query,
                user_context,
                project_labels,
                repo_ref,
                root_directory,
                codebase_search,
                aide_rules,
                message_properties,
            )
            .await;
        println!("tokio::spawn::plan::finished");
    });

    // TODO(skcd): Over here depending on the exchange reply mode we want to send over the
    // response using ui_sender with the correct exchange_id and the thread_id
    // do we go for a global ui_sender which is being sent to a sink which sends over the data
    // to the editor via http or streaming or whatever (keep an active conneciton always?)
    // how do we notify when the streaming is really completed

    let ui_event_stream = tokio_stream::wrappers::UnboundedReceiverStream::new(receiver);
    let cloned_session_id = session_id.to_string();
    let init_stream = futures::stream::once(async move {
        Ok(sse::Event::default()
            .json_data(json!({
                "session_id": cloned_session_id,
                "started": true,
            }))
            // This should never happen, so we force an unwrap.
            .expect("failed to serialize initialization object"))
    });

    // We know the stream is unwind safe as it doesn't use synchronization primitives like locks.
    let answer_stream = ui_event_stream.map(|ui_event: UIEventWithID| {
        sse::Event::default()
            .json_data(ui_event)
            .map_err(anyhow::Error::new)
    });

    // TODO(skcd): Re-introduce this again when we have a better way to manage
    // server side events on the client side

    // this will never get sent cause the sender is never dropped in a way, it will be
    // dropped once we have completed the tokio::spawn above
    let done_stream = futures::stream::once(async move {
        Ok(sse::Event::default()
            .json_data(json!(
                {"done": "[CODESTORY_DONE]".to_owned(),
                "session_id": session_id.to_string(),
            }))
            .expect("failed to send done object"))
    });

    let stream = init_stream.chain(answer_stream).chain(done_stream);

    Ok(Sse::new(Box::pin(stream)))
}<|MERGE_RESOLUTION|>--- conflicted
+++ resolved
@@ -1517,12 +1517,8 @@
                 root_directory,
                 tool_box,
                 llm_broker,
-<<<<<<< HEAD
                 processed_user_context,
-=======
-                user_context,
                 aide_rules,
->>>>>>> 314e431f
                 reasoning,
                 true, // we are running inside the editor over here
                 semantic_search,
