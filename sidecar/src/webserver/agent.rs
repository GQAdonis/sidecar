--- conflicted
+++ resolved
@@ -21,13 +21,8 @@
 use crate::reporting::posthog::client::PosthogEvent;
 use crate::user_context::types::{UserContext, VariableInformation, VariableType};
 use crate::webserver::plan::{
-<<<<<<< HEAD
-    check_plan_storage_path, handle_append_plan, handle_create_plan, handle_diagnostics_to_steps,
-    handle_execute_plan_until,
-=======
     check_plan_storage_path, handle_append_plan, handle_create_plan, handle_execute_plan_until,
     handle_plan_drop_from,
->>>>>>> cdbbfeef
 };
 
 use super::types::ApiResponse;
@@ -492,15 +487,7 @@
 
     // short-circuit over here:
     // check if we are in the process of generating a plan and the editor url is present
-<<<<<<< HEAD
-    if editor_url.is_some()
-        && (user_context.is_plan_generation()
-            || user_context.is_plan_execution_until().is_some()
-            || user_context.is_lsp_run())
-    {
-=======
     if editor_url.is_some() && (user_context.is_plan_generation_flow()) {
->>>>>>> cdbbfeef
         println!("followup_chat::plan_generation_flow");
         let plan_service = PlanService::new(app.tool_box.clone(), app.symbol_manager.clone());
         if let Some(execution_until) = user_context.is_plan_execution_until() {
@@ -512,23 +499,12 @@
                 plan_service,
             )
             .await;
-<<<<<<< HEAD
-        } else if user_context.is_lsp_run() {
-            println!("hitting lsp");
-            return handle_diagnostics_to_steps(
-                thread_id,
-                check_plan_storage_path(app.config.clone(), thread_id.to_string()).await,
-                editor_url.clone().expect("is_some to hold"),
-                plan_service,
-                is_deep_reasoning,
-=======
         } else if user_context.is_plan_drop_from().is_some() {
             return handle_plan_drop_from(
                 user_context.is_plan_drop_from().expect("is_some to hold"),
                 thread_id,
                 check_plan_storage_path(app.config.clone(), thread_id.to_string()).await,
                 plan_service,
->>>>>>> cdbbfeef
             )
             .await;
         } else if user_context.is_plan_append() {
