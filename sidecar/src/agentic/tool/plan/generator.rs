use async_trait::async_trait;
use quick_xml::de::from_str;
use serde::Deserialize;
use std::{sync::Arc, time::Instant};

use llm_client::{
    broker::LLMBroker,
    clients::types::{LLMClientCompletionRequest, LLMClientMessage, LLMType},
    provider::{AnthropicAPIKey, LLMProvider, LLMProviderAPIKeys, OpenAIProvider},
};

use crate::{
    agentic::{
        symbol::identifier::LLMProperties,
        tool::{
            errors::ToolError,
            input::ToolInput,
            lsp::{diagnostics::Diagnostic, file_diagnostics::DiagnosticMap},
            output::ToolOutput,
            r#type::Tool,
        },
    },
    user_context::types::UserContext,
};

use super::plan_step::PlanStep;

// consider possibility of constraining number of steps
#[derive(Debug, Clone)]
pub struct StepGeneratorRequest {
    user_query: String,
    user_context: Option<UserContext>,
    is_deep_reasoning: bool,
    root_request_id: String,
    editor_url: String,
    diagnostics: Option<DiagnosticMap>,
}

impl StepGeneratorRequest {
    pub fn new(
        user_query: String,
        is_deep_reasoning: bool,
        root_request_id: String,
        editor_url: String,
    ) -> Self {
        Self {
            user_query,
            root_request_id,
            editor_url,
            is_deep_reasoning,
            user_context: None,
            diagnostics: None,
        }
    }

    pub fn user_query(&self) -> &str {
        &self.user_query
    }

    pub fn root_request_id(&self) -> &str {
        &self.root_request_id
    }

    pub fn editor_url(&self) -> &str {
        &self.editor_url
    }

    pub fn diagnostics(&self) -> Option<&DiagnosticMap> {
        self.diagnostics.as_ref()
    }

    pub fn with_user_context(mut self, user_context: &UserContext) -> Self {
        self.user_context = Some(user_context.to_owned());
        self
    }

    pub fn with_diagnostics(mut self, diagnostics: DiagnosticMap) -> Self {
        self.diagnostics = Some(diagnostics);
        self
    }

    pub fn user_context(&self) -> Option<&UserContext> {
        self.user_context.as_ref()
    }
}

#[derive(Debug, Deserialize)]
#[serde(rename = "steps")]
#[serde(rename_all = "lowercase")]
pub struct StepGeneratorResponse {
    pub step: Vec<Step>,
}

impl StepGeneratorResponse {
    pub fn into_steps(self) -> Vec<Step> {
        self.step
    }

    pub fn into_plan_steps(self) -> Vec<PlanStep> {
        let plan_steps = self
            .step
            .into_iter()
            .enumerate()
            .map(|(index, step)| step.into_plan_step(index))
            .collect::<Vec<_>>();

        plan_steps
    }
}

impl StepGeneratorResponse {
    pub fn parse_response(response: &str) -> Result<Self, ToolError> {
        let response = response
            .lines()
            .into_iter()
            .skip_while(|line| !line.contains("<response>"))
            .skip(1)
            .take_while(|line| !line.contains("</response>"))
            .collect::<Vec<&str>>()
            .join("\n");

        from_str::<Self>(&response).map_err(|e| {
            println!("{:?}", e);
            ToolError::SerdeConversionFailed
        })
    }
}

#[derive(Debug, Deserialize, Clone)]
pub struct Step {
    pub files_to_edit: FilesToEdit,
    pub title: String,
    pub description: String,
}

impl Step {
    pub fn into_plan_step(self, index: usize) -> PlanStep {
        PlanStep::new(
            index.to_string(),
            index,
            self.files_to_edit.file,
            self.title,
            self.description,
        )
    }
}

#[derive(Debug, Deserialize, Clone)]
pub struct FilesToEdit {
    pub file: Vec<String>,
}

pub struct StepGeneratorClient {
    llm_client: Arc<LLMBroker>,
}

impl StepGeneratorClient {
    pub fn new(llm_client: Arc<LLMBroker>) -> Self {
        Self { llm_client }
    }

    pub fn plan_schema() -> String {
        format!(
            r#"<response>
<steps>
<step>
<files_to_edit>
<file>
/Users/zi/codestory/sidecar/sidecar/src/agentic/tool/lib.rs
</file>
<file>
/Users/zi/codestory/sidecar/sidecar/src/agentic/tool/main.rs
</file>
</files_to_edit>
<title>
<![CDATA[
Represent Execution State if Necessary
]]>
</title>
<description>
<![CDATA[
If you need to track whether a step is paused, pending, or completed, you can introduce an ExecutionState enum:

```rs
pub struct PlanStep {{
    // ... existing fields ...
    execution_state: ExecutionState,
}}
```
Reasons for this approach:

State Management: Clearly represents the current state of the step's execution.
Extensibility: Allows for additional states in the future if needed (e.g., Failed, Skipped).
Separation of Concerns: Keeps execution state separate from other data, making the code cleaner and more maintainable.
]]>
</description>
</step>
</steps>
</response>"#
        )
    }

    pub fn system_message() -> String {
        format!(
            r#"You are a senior software engineer, expert planner and system architect.

Given a request and context, you will generate a step by step plan to accomplish it. Use prior art seen in context where applicable.

Your job is to be precise and effective, so avoid extraneous steps even if they offer convenience. Be judicious and conservative in your planning.

Please ensure that each step includes all required fields and that the steps are logically ordered.

Since an editing system will depend your exact instructions, they must be precise. Include abridged code snippets and reasoning if it helps clarify.

DO NOT suggest any changes for the files which you can not see in your context.

Your response must strictly follow the following schema:
{}

Note the use of CDATA sections within <description> and <title> to encapsulate XML-like content
"#,
            Self::plan_schema()
        )
    }

    /// Formats diagnostics by file
    fn format_diagnostics(diagnostics: &DiagnosticMap) -> String {
        diagnostics
            .iter()
            .map(|(file, errors)| {
                let formatted_errors = errors
                    .iter()
                    .map(|error| {
                        format!(
                            "Snippet: {}\nDiagnostic: {}",
                            error.snippet(),
                            error.diagnostic_message()
                        )
                    })
                    .collect::<Vec<_>>()
                    .join("\n\n");

                format!("File: {}\n{}", file, formatted_errors)
            })
            .collect::<Vec<_>>()
            .join("\n\n")
    }

    /// todo(zi): add plan to this?
    pub async fn user_message(
        user_query: &str,
        user_context: Option<&UserContext>,
        diagnostics: Option<&DiagnosticMap>,
    ) -> String {
        let context_xml = match user_context {
            Some(ctx) => match ctx.to_owned().to_xml(Default::default()).await {
                Ok(xml) => xml,
                Err(e) => {
                    eprintln!("Failed to convert context to XML: {:?}", e);
                    String::from("No context")
                }
            },
            None => String::from("No context"),
        };

        let diagnostics_str = diagnostics
            .map(Self::format_diagnostics)
            .unwrap_or_else(|| String::from("No diagnostics"));

        format!(
            "Context:\n{}\n---\nDiagnostics:\n{}\n---\nRequest: {}",
            context_xml, diagnostics_str, user_query
        )
    }

    pub async fn user_message_with_diagnostics(
        user_query: &str,
        diagnostics: &str,
        user_context: Option<&UserContext>,
    ) -> String {
        let context_xml = match user_context {
            Some(ctx) => ctx
                .clone()
                .to_xml(Default::default())
                .await
                .unwrap_or_else(|_| "No context".to_string()),
            None => "No context".to_string(),
        };

        format!(
            "Context:\n{}\nDiagnostics:\n{}\n---\nRequest: {}",
            context_xml, diagnostics, user_query
        )
    }
}

#[async_trait]
impl Tool for StepGeneratorClient {
    async fn invoke(&self, input: ToolInput) -> Result<ToolOutput, ToolError> {
        let context = ToolInput::step_generator(input)?;

        let _editor_url = context.editor_url.to_owned();
        let root_id = context.root_request_id.to_owned();
        let is_deep_reasoning = context.is_deep_reasoning;

        let messages = vec![
            LLMClientMessage::system(Self::system_message()),
            LLMClientMessage::user(
                Self::user_message(
                    context.user_query(),
                    context.user_context(),
                    context.diagnostics(),
                )
                .await,
            ),
        ];

        let request = if is_deep_reasoning {
            LLMClientCompletionRequest::new(LLMType::O1Preview, messages, 0.2, None)
        } else {
            LLMClientCompletionRequest::new(LLMType::ClaudeSonnet, messages, 0.2, None)
        };

<<<<<<< HEAD
        // let llm_properties = LLMProperties::new(
        //     LLMType::O1Preview,
        //     LLMProvider::OpenAI,
        //     LLMProviderAPIKeys::OpenAI(OpenAIProvider::new("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".to_owned())),
        // );

        let anthropic_api_keys = LLMProviderAPIKeys::Anthropic(AnthropicAPIKey::new("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".to_owned()));
        let llm_properties = LLMProperties::new(
            LLMType::ClaudeSonnet,
            LLMProvider::Anthropic,
            anthropic_api_keys.clone(),
        );

=======
        // todo(zi): this could be o1
        let llm_properties = if is_deep_reasoning {
            LLMProperties::new(
                LLMType::O1Preview,
                LLMProvider::OpenAI,
                LLMProviderAPIKeys::OpenAI(OpenAIProvider::new("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".to_owned())),
            )
        } else {
            LLMProperties::new(
                LLMType::ClaudeSonnet,
                LLMProvider::Anthropic,
                LLMProviderAPIKeys::Anthropic(AnthropicAPIKey::new("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".to_owned())),
            )
        };
>>>>>>> 10b6aa81
        let (sender, _receiver) = tokio::sync::mpsc::unbounded_channel();

        let start_time = Instant::now();

        let response = self
            .llm_client
            .stream_completion(
                llm_properties.api_key().clone(),
                request,
                llm_properties.provider().clone(),
                vec![
                    ("root_id".to_owned(), root_id),
                    ("event_type".to_owned(), "generate_steps".to_owned()),
                ]
                .into_iter()
                .collect(),
                sender,
            )
            .await?;

        let elapsed_time = start_time.elapsed();
        println!("LLM request took: {:?}", elapsed_time);

        let response = StepGeneratorResponse::parse_response(&response)?;

        Ok(ToolOutput::StepGenerator(response))
    }
}

#[cfg(test)]
mod tests {
    use super::*;

    #[test]
    fn test_parse_response_with_cdata() {
        let input = r#"Certainly! I'll create a stepped plan to implement a new Tool called StepGeneratorClient, similar to the ReasoningClient. Here's the plan:

<response>
<steps>
<step>
<files_to_edit>
<file>
/Users/zi/codestory/sidecar/sidecar/src/agentic/tool/plan/generator.rs
</file>
</files_to_edit>
<title>
<![CDATA[
Create StepGeneratorClient struct and implement basic methods
]]>
</title>
<description>
<![CDATA[
Create a new file `generator.rs` in the `plan` directory. Define the `StepGeneratorClient` struct and implement basic methods:

```rust
use async_trait::async_trait;
use std::sync::Arc;
use llm_client::broker::LLMBroker;

pub struct StepGeneratorClient {
    llm_client: Arc<LLMBroker>,
}

impl StepGeneratorClient {
    pub fn new(llm_client: Arc<LLMBroker>) -> Self {
        Self { llm_client }
    }

    fn user_message(&self, context: StepGeneratorRequest) -> String {
        // Implement the user message formatting logic here
        // Similar to ReasoningClient's user_message method
    }
}
```
]]>
</description>
</step>

<step>
<files_to_edit>
<file>
/Users/zi/codestory/sidecar/sidecar/src/agentic/tool/plan/generator.rs
</file>
</files_to_edit>
<title>
<![CDATA[
Define StepGeneratorRequest and StepGeneratorResponse structs
]]>
</title>
<description>
<![CDATA[
Add the following structs to `generator.rs`:

```rust
#[derive(Debug, Clone)]
pub struct StepGeneratorResponse {
    response: String,
}

impl StepGeneratorResponse {
    pub fn response(self) -> String {
        self.response
    }
}

#[derive(Debug, Clone)]
pub struct StepGeneratorRequest {
    user_query: String,
    current_plan: String,
    context: String,
    // Add other necessary fields
}

impl StepGeneratorRequest {
    pub fn new(user_query: String, current_plan: String, context: String) -> Self {
        Self {
            user_query,
            current_plan,
            context,
        }
    }
}
```
]]>
</description>
</step>

<step>
<files_to_edit>
<file>
/Users/zi/codestory/sidecar/sidecar/src/agentic/tool/plan/generator.rs
</file>
</files_to_edit>
<title>
<![CDATA[
Implement the Tool trait for StepGeneratorClient
]]>
</title>
<description>
<![CDATA[
Implement the `Tool` trait for `StepGeneratorClient`:

```rust
use crate::agentic::tool::{errors::ToolError, input::ToolInput, output::ToolOutput, r#type::Tool};

#[async_trait]
impl Tool for StepGeneratorClient {
    async fn invoke(&self, input: ToolInput) -> Result<ToolOutput, ToolError> {
        let context = input.step_generator()?;
        
        // Implement the logic to generate steps here
        // Use self.llm_client to make API calls similar to ReasoningClient
        
        // For now, return a placeholder response
        Ok(ToolOutput::step_generator(StepGeneratorResponse {
            response: "Placeholder step generator response".to_string(),
        }))
    }
}
```
]]>
</description>
</step>

<step>
<files_to_edit>
<file>
/Users/zi/codestory/sidecar/sidecar/src/agentic/tool/input.rs
</file>
</files_to_edit>
<title>
<![CDATA[
Update ToolInput enum to include StepGenerator
]]>
</title>
<description>
<![CDATA[
Add a new variant to the `ToolInput` enum in `input.rs`:

```rust
pub enum ToolInput {
    // ... existing variants ...
    GenerateStep(StepGeneratorRequest),
}

impl ToolInput {
    // ... existing methods ...

    pub fn step_generator(self) -> Result<StepGeneratorRequest, ToolError> {
        if let ToolInput::GenerateStep(request) = self {
            Ok(request)
        } else {
            Err(ToolError::WrongToolInput(ToolType::StepGenerator))
        }
    }
}
```
]]>
</description>
</step>

<step>
<files_to_edit>
<file>
/Users/zi/codestory/sidecar/sidecar/src/agentic/tool/output.rs
</file>
</files_to_edit>
<title>
<![CDATA[
Update ToolOutput enum to include StepGenerator
]]>
</title>
<description>
<![CDATA[
Add a new variant to the `ToolOutput` enum in `output.rs`:

```rust
pub enum ToolOutput {
    // ... existing variants ...
    StepGenerator(StepGeneratorResponse),
}

impl ToolOutput {
    // ... existing methods ...

    pub fn step_generator(response: StepGeneratorResponse) -> Self {
        ToolOutput::StepGenerator(response)
    }

    pub fn get_step_generator_output(self) -> Option<StepGeneratorResponse> {
        match self {
            ToolOutput::StepGenerator(response) => Some(response),
            _ => None,
        }
    }
}
```
]]>
</description>
</step>

<step>
<files_to_edit>
<file>
/Users/zi/codestory/sidecar/sidecar/src/agentic/tool/type.rs
</file>
</files_to_edit>
<title>
<![CDATA[
Update ToolType enum to include StepGenerator
]]>
</title>
<description>
<![CDATA[
Add a new variant to the `ToolType` enum in `type.rs`:

```rust
pub enum ToolType {
    // ... existing variants ...
    StepGenerator,
}

impl std::fmt::Display for ToolType {
    fn fmt(&self, f: &mut std::fmt::Formatter<'_>) -> std::fmt::Result {
        match self {
            // ... existing matches ...
            ToolType::StepGenerator => write!(f, "Step generator"),
        }
    }
}
```
]]>
</description>
</step>

<step>
<files_to_edit>
<file>
/Users/zi/codestory/sidecar/sidecar/src/agentic/tool/broker.rs
</file>
</files_to_edit>
<title>
<![CDATA[
Update ToolBroker to include StepGeneratorClient
]]>
</title>
<description>
<![CDATA[
Update the `ToolBroker::new` method in `broker.rs` to include the `StepGeneratorClient`:

```rust
use super::plan::generator::StepGeneratorClient;

impl ToolBroker {
    pub fn new(
        // ... existing parameters ...
    ) -> Self {
        let mut tools: HashMap<ToolType, Box<dyn Tool + Send + Sync>> = Default::default();
        
        // ... existing tool insertions ...

        tools.insert(
            ToolType::StepGenerator,
            Box::new(StepGeneratorClient::new(llm_client.clone())),
        );

        // ... rest of the method ...
    }
}
```
]]>
</description>
</step>
</steps>
</response>

This plan outlines the steps to create a new `StepGeneratorClient` tool, similar to the `ReasoningClient`. It includes creating the necessary structs, implementing the `Tool` trait, and updating the relevant enums and broker to include the new tool. You can follow these steps to implement the `StepGeneratorClient` in your project."#;
        let result = StepGeneratorResponse::parse_response(input);

        assert!(result.is_ok());
        // let response = result.unwrap();
    }
}<|MERGE_RESOLUTION|>--- conflicted
+++ resolved
@@ -13,11 +13,8 @@
     agentic::{
         symbol::identifier::LLMProperties,
         tool::{
-            errors::ToolError,
-            input::ToolInput,
-            lsp::{diagnostics::Diagnostic, file_diagnostics::DiagnosticMap},
-            output::ToolOutput,
-            r#type::Tool,
+            errors::ToolError, input::ToolInput, lsp::file_diagnostics::DiagnosticMap,
+            output::ToolOutput, r#type::Tool,
         },
     },
     user_context::types::UserContext,
@@ -321,22 +318,6 @@
             LLMClientCompletionRequest::new(LLMType::ClaudeSonnet, messages, 0.2, None)
         };
 
-<<<<<<< HEAD
-        // let llm_properties = LLMProperties::new(
-        //     LLMType::O1Preview,
-        //     LLMProvider::OpenAI,
-        //     LLMProviderAPIKeys::OpenAI(OpenAIProvider::new("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".to_owned())),
-        // );
-
-        let anthropic_api_keys = LLMProviderAPIKeys::Anthropic(AnthropicAPIKey::new("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".to_owned()));
-        let llm_properties = LLMProperties::new(
-            LLMType::ClaudeSonnet,
-            LLMProvider::Anthropic,
-            anthropic_api_keys.clone(),
-        );
-
-=======
-        // todo(zi): this could be o1
         let llm_properties = if is_deep_reasoning {
             LLMProperties::new(
                 LLMType::O1Preview,
@@ -350,7 +331,6 @@
                 LLMProviderAPIKeys::Anthropic(AnthropicAPIKey::new("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".to_owned())),
             )
         };
->>>>>>> 10b6aa81
         let (sender, _receiver) = tokio::sync::mpsc::unbounded_channel();
 
         let start_time = Instant::now();
