--- conflicted
+++ resolved
@@ -77,13 +77,10 @@
     ReRankingCodeSnippetsForCodeEditingContext,
     // Apply the outline of the changes to the range we are interested in
     ApplyOutlineEditToRange,
-<<<<<<< HEAD
     // Big search
     BigSearch,
-=======
     // Filter edit operation
     FilterEditOperation,
->>>>>>> 4dd8d5c4
 }
 
 impl std::fmt::Display for ToolType {
@@ -139,12 +136,9 @@
                 write!(f, "ReRanking code snippets for code editing")
             }
             ToolType::ApplyOutlineEditToRange => write!(f, "Apply outline edit to range"),
-<<<<<<< HEAD
             ToolType::ImportantFilesFinder => write!(f, "Important files finder"),
             ToolType::BigSearch => write!(f, "Big search"),
-=======
             ToolType::FilterEditOperation => write!(f, "Filter edit operation"),
->>>>>>> 4dd8d5c4
         }
     }
 }
