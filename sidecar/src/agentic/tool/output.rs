--- conflicted
+++ resolved
@@ -138,13 +138,10 @@
     ApplyOutlineEditsToRange(ApplyOutlineEditsToRangeResponse),
     // Filter the edit operations and its reponse
     FilterEditOperation(FilterEditOperationResponse),
-<<<<<<< HEAD
     // Keyword search
     KeywordSearch(CodeSymbolImportantResponse),
-=======
     // Inlay hints response
     InlayHints(InlayHintsResponse),
->>>>>>> b0ccc1f8
 }
 
 impl ToolOutput {
@@ -528,15 +525,16 @@
         }
     }
 
-<<<<<<< HEAD
     pub fn get_keyword_search_reply(self) -> Option<CodeSymbolImportantResponse> {
         match self {
             ToolOutput::KeywordSearch(reply) => Some(reply),
-=======
+            _ => None,
+        }
+    }
+
     pub fn get_inlay_hints_response(self) -> Option<InlayHintsResponse> {
         match self {
             ToolOutput::InlayHints(response) => Some(response),
->>>>>>> b0ccc1f8
             _ => None,
         }
     }
